# Copyright 2025 Bytedance Ltd. and/or its affiliates
#
# Licensed under the Apache License, Version 2.0 (the "License");
# you may not use this file except in compliance with the License.
# You may obtain a copy of the License at
#
#     http://www.apache.org/licenses/LICENSE-2.0
#
# Unless required by applicable law or agreed to in writing, software
# distributed under the License is distributed on an "AS IS" BASIS,
# WITHOUT WARRANTIES OR CONDITIONS OF ANY KIND, either express or implied.
# See the License for the specific language governing permissions and
# limitations under the License.

<<<<<<< HEAD
from .critic import *  # noqa
from .actor import *  # noqa
from .reward_model import *  # noqa
from .engine import *  # noqa
from .optimizer import *  # noqa
from .rollout import *  # noqa
from .model import *  # noqa
from .diffusers_model import *  # noqa
from . import actor, critic, reward_model, engine, optimizer, rollout, model
=======
from . import actor, critic, engine, model, optimizer, reward_model, rollout
from .actor import *  # noqa: F401
from .critic import *  # noqa: F401
from .engine import *  # noqa: F401
from .model import *  # noqa: F401
from .optimizer import *  # noqa: F401
from .reward_model import *  # noqa: F401
from .rollout import *  # noqa: F401
>>>>>>> 27699867

__all__ = (
    actor.__all__
    + critic.__all__
    + reward_model.__all__
    + engine.__all__
    + optimizer.__all__
    + rollout.__all__
    + model.__all__
    + diffusers_model.__all__
)<|MERGE_RESOLUTION|>--- conflicted
+++ resolved
@@ -12,26 +12,15 @@
 # See the License for the specific language governing permissions and
 # limitations under the License.
 
-<<<<<<< HEAD
-from .critic import *  # noqa
-from .actor import *  # noqa
-from .reward_model import *  # noqa
-from .engine import *  # noqa
-from .optimizer import *  # noqa
-from .rollout import *  # noqa
-from .model import *  # noqa
-from .diffusers_model import *  # noqa
-from . import actor, critic, reward_model, engine, optimizer, rollout, model
-=======
 from . import actor, critic, engine, model, optimizer, reward_model, rollout
 from .actor import *  # noqa: F401
 from .critic import *  # noqa: F401
+from .diffusers_model import *  # noqa: F401
 from .engine import *  # noqa: F401
 from .model import *  # noqa: F401
 from .optimizer import *  # noqa: F401
 from .reward_model import *  # noqa: F401
 from .rollout import *  # noqa: F401
->>>>>>> 27699867
 
 __all__ = (
     actor.__all__
